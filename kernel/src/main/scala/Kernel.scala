--- conflicted
+++ resolved
@@ -24,19 +24,8 @@
  * @author <a href="http://jonasboner.com">Jonas Bon&#233;r</a>
  */
 object Kernel extends Logging {
-<<<<<<< HEAD
   Boot.HOME
   val version = "0.6"
-=======
-  @volatile private var hasBooted = false
-
-  val HOME = {
-    val home = System.getenv("AKKA_HOME")
-    if (home == null || home == "") None 
-    else Some(home)
-  }
-
->>>>>>> f514ad9b
   val config = setupConfig
 
   val BOOT_CLASSES = config.getList("akka.boot")
@@ -79,13 +68,9 @@
 
       if (RUN_REST_SERVICE) startJersey
 
-<<<<<<< HEAD
-      log.info("Akka kernel started successfully")
-=======
       runApplicationBootClasses
 
       log.info("Akka started successfully")
->>>>>>> f514ad9b
       hasBooted = true
     }
   }
@@ -94,18 +79,6 @@
 
   def setupConfig: Config = {
     try {
-<<<<<<< HEAD
-      Configgy.configure(akka.Boot.CONFIG + "/akka.conf")
-      //runtime.load(args)
-      val config = Configgy.config
-      config.registerWithJmx("se.scalablesolutions.akka")
-
-      // FIXME fix Configgy JMX subscription to allow management
-      // config.subscribe { c => configure(c.getOrElse(new Config)) }
-      config
-    } catch {
-      case e: ParseException => throw new Error("Could not retreive the akka.conf config file. Make sure you have set the AKKA_HOME environment variable to the root of the distribution.")
-=======
       Configgy.configureFromResource("akka.conf", getClass.getClassLoader)
       log.info("Config loaded from the application classpath.")
     } catch {
@@ -119,7 +92,6 @@
         } catch {
           case e: ParseException => throw new IllegalStateException("AKKA_HOME is not defined and no 'akka.conf' can be found on the classpath, aborting")
         }
->>>>>>> f514ad9b
     }
     //val runtime = new RuntimeEnvironment(getClass)
     //runtime.load(args)
@@ -130,7 +102,6 @@
     config
   }
 
-<<<<<<< HEAD
   private[akka] def runApplicationBootClasses = {
     new management.RestfulJMXBoot // add the REST/JMX service
     val HOME = try { System.getenv("AKKA_HOME") } catch { case e: NullPointerException => throw new IllegalStateException("AKKA_HOME system variable needs to be set. Should point to the root of the Akka distribution.") }
@@ -144,20 +115,6 @@
     log.info("Deploying applications from [%s]: [%s]", DEPLOY, toDeploy.toArray.toList)
     val loader = new URLClassLoader(toDeploy.toArray, getClass.getClassLoader)
     if (BOOT_CLASSES.isEmpty) throw new IllegalStateException("No boot class specificed. Add an application boot class to the 'akka.conf' file such as 'boot = \"com.biz.myapp.Boot\"")
-=======
-  private[akka] def runApplicationBootClasses: Unit = {
-    val loader =
-      if (getClass.getClassLoader.getResourceAsStream("akka.conf") != null) getClass.getClassLoader
-      else if (HOME.isDefined) {
-        val CONFIG = HOME.get + "/config"
-        val DEPLOY = HOME.get + "/deploy"
-        val DEPLOY_DIR = new File(DEPLOY)
-        if (!DEPLOY_DIR.exists) { log.error("Could not find a deploy directory at [" + DEPLOY + "]"); System.exit(-1) }
-        val toDeploy = for (f <- DEPLOY_DIR.listFiles().toArray.toList.asInstanceOf[List[File]]) yield f.toURL
-        log.info("Deploying applications from [%s]: [%s]", DEPLOY, toDeploy.toArray.toList)
-        new URLClassLoader(toDeploy.toArray, getClass.getClassLoader)
-      } else throw new IllegalStateException("AKKA_HOME is not defined and no 'akka.conf' can be found on the classpath, aborting")
->>>>>>> f514ad9b
     for (clazz <- BOOT_CLASSES) {
       log.info("Loading boot class [%s]", clazz)
       loader.loadClass(clazz).newInstance
@@ -167,13 +124,9 @@
   
   private[akka] def startRemoteService = {
     // FIXME manage remote serve thread for graceful shutdown
-<<<<<<< HEAD
     val remoteServerThread = new Thread(new Runnable() {
        def run = RemoteServer.start(applicationLoader)
     }, "Akka Remote Service")
-=======
-    val remoteServerThread = new Thread(new Runnable() { def run = RemoteServer.start }, "akka remote service")
->>>>>>> f514ad9b
     remoteServerThread.start
   }
 
