/**
 * Copyright (C) 2009-2010 Typesafe Inc. <http://www.typesafe.com>.
 */
package sample.fsm.dining.fsm

import akka.actor.{ ActorRef, Actor, FSM, ActorSystem }
import akka.actor.FSM._
import akka.util.Duration
import akka.util.duration._

/*
* Some messages for the chopstick
*/
sealed trait ChopstickMessage
object Take extends ChopstickMessage
object Put extends ChopstickMessage
case class Taken(chopstick: ActorRef) extends ChopstickMessage
case class Busy(chopstick: ActorRef) extends ChopstickMessage

/**
 * Some states the chopstick can be in
 */
sealed trait ChopstickState
case object Available extends ChopstickState
case object Taken extends ChopstickState

/**
 * Some state container for the chopstick
 */
case class TakenBy(hakker: ActorRef)

/*
* A chopstick is an actor, it can be taken, and put back
*/
class Chopstick extends Actor with FSM[ChopstickState, TakenBy] {

  // A chopstick begins its existence as available and taken by no one
  startWith(Available, TakenBy(system.deadLetters))

  // When a chopstick is available, it can be taken by a some hakker
  when(Available) {
    case Event(Take, _) ⇒
      goto(Taken) using TakenBy(sender) replying Taken(self)
  }

  // When a chopstick is taken by a hakker
  // It will refuse to be taken by other hakkers
  // But the owning hakker can put it back
  when(Taken) {
    case Event(Take, currentState) ⇒
      stay replying Busy(self)
    case Event(Put, TakenBy(hakker)) if sender == hakker ⇒
      goto(Available) using TakenBy(system.deadLetters)
  }

  // Initialze the chopstick
  initialize
}

/**
 * Some fsm hakker messages
 */
sealed trait FSMHakkerMessage
object Think extends FSMHakkerMessage

/**
 * Some fsm hakker states
 */
sealed trait FSMHakkerState
case object Waiting extends FSMHakkerState
case object Thinking extends FSMHakkerState
case object Hungry extends FSMHakkerState
case object WaitForOtherChopstick extends FSMHakkerState
case object FirstChopstickDenied extends FSMHakkerState
case object Eating extends FSMHakkerState

/**
 * Some state container to keep track of which chopsticks we have
 */
case class TakenChopsticks(left: Option[ActorRef], right: Option[ActorRef])

/*
* A fsm hakker is an awesome dude or dudette who either thinks about hacking or has to eat ;-)
*/
class FSMHakker(name: String, left: ActorRef, right: ActorRef) extends Actor with FSM[FSMHakkerState, TakenChopsticks] {

  //All hakkers start waiting
  startWith(Waiting, TakenChopsticks(None, None))

  when(Waiting) {
    case Event(Think, _) ⇒
      println("%s starts to think".format(name))
      startThinking(5 seconds)
  }

  //When a hakker is thinking it can become hungry
  //and try to pick up its chopsticks and eat
  when(Thinking) {
    case Event(StateTimeout, _) ⇒
      left ! Take
      right ! Take
      goto(Hungry)
  }

  // When a hakker is hungry it tries to pick up its chopsticks and eat
  // When it picks one up, it goes into wait for the other
  // If the hakkers first attempt at grabbing a chopstick fails,
  // it starts to wait for the response of the other grab
  when(Hungry) {
    case Event(Taken(`left`), _) ⇒
      goto(WaitForOtherChopstick) using TakenChopsticks(Some(left), None)
    case Event(Taken(`right`), _) ⇒
      goto(WaitForOtherChopstick) using TakenChopsticks(None, Some(right))
    case Event(Busy(_), _) ⇒
      goto(FirstChopstickDenied)
  }

  // When a hakker is waiting for the last chopstick it can either obtain it
  // and start eating, or the other chopstick was busy, and the hakker goes
  // back to think about how he should obtain his chopsticks :-)
  when(WaitForOtherChopstick) {
    case Event(Taken(`left`), TakenChopsticks(None, Some(right))) ⇒ startEating(left, right)
    case Event(Taken(`right`), TakenChopsticks(Some(left), None)) ⇒ startEating(left, right)
    case Event(Busy(chopstick), TakenChopsticks(leftOption, rightOption)) ⇒
      leftOption.foreach(_ ! Put)
      rightOption.foreach(_ ! Put)
      startThinking(10 milliseconds)
  }

  private def startEating(left: ActorRef, right: ActorRef): State = {
<<<<<<< HEAD
    println("%s has picked up %s and %s, and starts to eat", name, left.path.name, right.path.name)
=======
    println("%s has picked up %s and %s and starts to eat".format(name, left.name, right.name))
>>>>>>> db075d09
    goto(Eating) using TakenChopsticks(Some(left), Some(right)) forMax (5 seconds)
  }

  // When the results of the other grab comes back,
  // he needs to put it back if he got the other one.
  // Then go back and think and try to grab the chopsticks again
  when(FirstChopstickDenied) {
    case Event(Taken(secondChopstick), _) ⇒
      secondChopstick ! Put
      startThinking(10 milliseconds)
    case Event(Busy(chopstick), _) ⇒
      startThinking(10 milliseconds)
  }

  // When a hakker is eating, he can decide to start to think,
  // then he puts down his chopsticks and starts to think
  when(Eating) {
    case Event(StateTimeout, _) ⇒
      println("%s puts down his chopsticks and starts to think".format(name))
      left ! Put
      right ! Put
      startThinking(5 seconds)
  }

  // Initialize the hakker
  initialize

  private def startThinking(duration: Duration): State = {
    goto(Thinking) using TakenChopsticks(None, None) forMax duration
  }
}

/*
* Alright, here's our test-harness
*/
object DiningHakkersOnFsm {

  val system = ActorSystem()

  def main(args: Array[String]): Unit = {
    run
  }

  def run = {
    // Create 5 chopsticks
    val chopsticks = for (i ← 1 to 5) yield system.actorOf[Chopstick]("Chopstick " + i)
    // Create 5 awesome fsm hakkers and assign them their left and right chopstick
    val hakkers = for {
      (name, i) ← List("Ghosh", "Bonér", "Klang", "Krasser", "Manie").zipWithIndex
    } yield system.actorOf(new FSMHakker(name, chopsticks(i), chopsticks((i + 1) % 5)))

    hakkers.foreach(_ ! Think)
  }
}<|MERGE_RESOLUTION|>--- conflicted
+++ resolved
@@ -128,11 +128,7 @@
   }
 
   private def startEating(left: ActorRef, right: ActorRef): State = {
-<<<<<<< HEAD
-    println("%s has picked up %s and %s, and starts to eat", name, left.path.name, right.path.name)
-=======
-    println("%s has picked up %s and %s and starts to eat".format(name, left.name, right.name))
->>>>>>> db075d09
+    println("%s has picked up %s and %s and starts to eat".format(name, left.path.name, right.path.name))
     goto(Eating) using TakenChopsticks(Some(left), Some(right)) forMax (5 seconds)
   }
 
